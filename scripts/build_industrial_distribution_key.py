--- conflicted
+++ resolved
@@ -19,37 +19,6 @@
 
 logger = logging.getLogger(__name__)
 gpd_version = StrictVersion(gpd.__version__)
-
-
-def map_industry_to_buses(df, countries, gadm_layer_id, shapes_path, gadm_clustering):
-    """
-    Load hotmaps database of industrial sites and map onto bus regions. Build
-    industrial demand... Change name and add other functions.
-
-    Function similar to aviation/shipping. Use functions to disaggregate.
-    Only cement not steel - proof of concept.
-    Change hotmaps to more descriptive name, etc.
-    """
-<<<<<<< HEAD
-    df = locate_bus(df, countries, gadm_level, shapes_path, gadm_clustering).set_index(
-        "gadm_" + str(gadm_level)
-    )
-    return df
-=======
-    df = df[df.country.isin(countries)]
-    df["gadm_{}".format(gadm_layer_id)] = df[["x", "y", "country"]].apply(
-        lambda site: locate_bus(
-            site[["x", "y"]].astype("float"),
-            site["country"],
-            gadm_layer_id,
-            shapes_path,
-            gadm_clustering,
-        ),
-        axis=1,
-    )
-
-    return df.set_index("gadm_" + str(gadm_layer_id))
->>>>>>> 1481c42e
 
 
 def build_nodal_distribution_key(
@@ -181,13 +150,14 @@
 
     industry = geo_locs.industry.unique()
 
-    industrial_database = map_industry_to_buses(
+    # Map industries to gadm shapes
+    industrial_database = locate_bus(
         geo_locs[geo_locs.quality != "unavailable"],
         countries,
         gadm_layer_id,
         shapes_path,
         gadm_clustering,
-    )
+    ).set_index("gadm_" + str(gadm_layer_id))
 
     keys = build_nodal_distribution_key(
         industrial_database, regions, industry, countries
