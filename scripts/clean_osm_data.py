--- conflicted
+++ resolved
@@ -892,21 +892,7 @@
 
     if os.path.getsize(input_files["lines"]) > 0:
         # Load raw data lines
-<<<<<<< HEAD
         df_lines = use_custom_data_files ('lines')
-=======
-        if snakemake.config["clean_osm_data_options"]["use_custom_lines"] == False:
-            df_lines = gpd.read_file(input_files["lines"])
-
-        elif snakemake.config["clean_osm_data_options"]["use_custom_lines"] == True:
-            current_directory = os.getcwd()
-            custom_lines_path = (
-                os.path.dirname(current_directory) + "\\data\\custom_lines.geojson"
-            )
-            df_lines = gpd.read_file(custom_lines_path)
-            if df_lines.empty:
-                df_lines = gpd.read_file(input_files["lines"])
->>>>>>> d290bddb
 
         # prepare lines dataframe and data types
         df_lines = prepare_lines_df(df_lines)
