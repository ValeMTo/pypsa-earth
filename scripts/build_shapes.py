--- conflicted
+++ resolved
@@ -90,15 +90,7 @@
     -------
     gpkg file per country
     """
-    if country_code == "XK":
-        GADM_filename = f"gadm41_XKO"
-    else:
-        GADM_filename = f"gadm41_{two_2_three_digits_country(country_code)}"
-
-<<<<<<< HEAD
-=======
     GADM_filename = get_GADM_filename(country_code)
->>>>>>> 990132f9
     GADM_url = f"https://geodata.ucdavis.edu/gadm/gadm4.1/gpkg/{GADM_filename}.gpkg"
 
     GADM_inputfile_gpkg = os.path.join(
@@ -112,11 +104,7 @@
     if not os.path.exists(GADM_inputfile_gpkg) or update is True:
         if out_logging:
             logger.warning(
-<<<<<<< HEAD
                 f"Stage 5 of 5: {GADM_filename} of country {two_digits_2_name_country(country_code)} does not exist, downloading to {GADM_inputfile_gpkg}"
-=======
-                f"Stage 4/4: {GADM_filename} of country code {country_code} does not exist, downloading to {GADM_inputfile_gpkg}"
->>>>>>> 990132f9
             )
         #  create data/osm directory
         os.makedirs(os.path.dirname(GADM_inputfile_gpkg), exist_ok=True)
