# -*- coding: utf-8 -*-
# SPDX-FileCopyrightText: : 2021 PyPSA-Africa Authors
#
# SPDX-License-Identifier: GPL-3.0-or-later
import logging
import os

import geopandas as gpd
import numpy as np
import pandas as pd
from _helpers import configure_logging, read_geojson, sets_path_to_root, to_csv_nafix
from shapely.geometry import LineString, Point
from shapely.ops import linemerge, split
from tqdm import tqdm

logger = logging.getLogger(__name__)
logger.setLevel(logging.INFO)


def line_endings_to_bus_conversion(lines):
    # Assign to every line a start and end point

    lines["bounds"] = lines["geometry"].boundary  # create start and end point

    lines["bus_0_coors"] = lines["bounds"].map(lambda p: p.geoms[0])
    lines["bus_1_coors"] = lines["bounds"].map(lambda p: p.geoms[1])

    # splits into coordinates
    lines["bus0_lon"] = lines["bus_0_coors"].x
    lines["bus0_lat"] = lines["bus_0_coors"].y
    lines["bus1_lon"] = lines["bus_1_coors"].x
    lines["bus1_lat"] = lines["bus_1_coors"].y

    return lines


def create_bus_df_from_lines(substations, lines):
    # extract columns from substation df
    bus_s = gpd.GeoDataFrame(columns=substations.columns)
    bus_e = gpd.GeoDataFrame(columns=substations.columns)

    # Read information from line.csv
    bus_s[["voltage", "lon", "lat", "geometry", "country"]] = lines[
        ["voltage", "bus0_lon", "bus0_lat", "bus_0_coors", "country"]
    ]  # line start points
    bus_e[["voltage", "lon", "lat", "geometry", "country"]] = lines[
        ["voltage", "bus1_lon", "bus1_lat", "bus_1_coors", "country"]
    ]  # line end points
    bus_all = bus_s.append(bus_e).reset_index(drop=True)

    # Assign index to bus_id
    bus_all.loc[:, "bus_id"] = bus_all.index
    buses = bus_all

    # Removing the NaN
    buses["dc"] = "False"
    buses["symbol"] = "False"
    buses["under_construction"] = "False"
    buses["tag_substation"] = "False"
    buses["tag_area"] = "False"
    buses["substation_lv"] = True

    return buses


def add_line_endings_tosubstations(substations, lines):
    # extract columns from substation df
    bus_s = gpd.GeoDataFrame(columns=substations.columns)
    bus_e = gpd.GeoDataFrame(columns=substations.columns)

    is_ac = lines["tag_frequency"].astype(float) != 0

    # Read information from line.csv
    bus_s[["voltage", "country"]] = lines[["voltage", "country"]]  # line start points
    bus_s["geometry"] = lines.geometry.boundary.map(lambda p: p.geoms[0])
    bus_s["lon"] = bus_s["geometry"].x
    bus_s["lat"] = bus_s["geometry"].y
    bus_s["bus_id"] = lines["line_id"].astype(str) + "_s"
    bus_s["dc"] = ~is_ac

    bus_e[["voltage", "country"]] = lines[["voltage", "country"]]  # line start points
    bus_e["geometry"] = lines.geometry.boundary.map(lambda p: p.geoms[1])
    bus_e["lon"] = bus_s["geometry"].x
    bus_e["lat"] = bus_s["geometry"].y
    bus_e["bus_id"] = lines["line_id"].astype(str) + "_e"
    bus_e["dc"] = ~is_ac

    bus_all = pd.concat([bus_s, bus_e], ignore_index=True)
    # Assign index to bus_id
    bus_all.loc[:, "bus_id"] = bus_all.index
    buses = bus_all

    # Add NaN as default
    bus_all["station_id"] = np.nan
    # bus_all["dc"] = False  # np.nan
    # Assuming substations completed for installed lines
    bus_all["under_construction"] = False
    bus_all["tag_area"] = 0.0  # np.nan
    bus_all["symbol"] = "substation"
    # TODO: this tag may be improved, maybe depending on voltage levels
    bus_all["tag_substation"] = "transmission"

    buses = substations.append(bus_all).reset_index(drop=True)

    return buses


# tol in m
def set_substations_ids(buses, distance_crs, tol=2000):
    """
    Function to set substations ids to buses, accounting for location tolerance

    The algorithm is as follows:

    1. initialize all substation ids to -1
    2. if the current substation has been already visited [substation_id < 0], then skip the calculation
    3. otherwise:
        1. identify the substations within the specified tolerance (tol)
        2. when all the substations in tolerance have substation_id < 0, then specify a new substation_id
        3. otherwise, if one of the substation in tolerance has a substation_id >= 0, then set that substation_id to all the others;
           in case of multiple substations with substation_ids >= 0, the first value is picked for all
    """

    buses["station_id"] = -1

    # create temporary series to execute distance calculations using m as reference distances
    temp_bus_geom = buses.geometry.to_crs(distance_crs)

    # set tqdm options for substation ids
    tqdm_kwargs_substation_ids = dict(
        ascii=False,
        unit=" buses",
        total=buses.shape[0],
        desc="Set substation ids ",
    )

    station_id = 0
    for i, row in tqdm(buses.iterrows(), **tqdm_kwargs_substation_ids):
        if buses.loc[i, "station_id"] >= 0:
            continue

        # get substations within tolerance
        close_nodes = np.flatnonzero(
            temp_bus_geom.distance(temp_bus_geom.loc[i]) <= tol
        )

        if len(close_nodes) == 1:
            # if only one substation is in tolerance, then the substation is the current one iì
            # Note that the node cannot be with substation_id >= 0, given the preliminary check
            # at the beginning of the for loop
            buses.loc[buses.index[i], "station_id"] = station_id
            # update station id
            station_id += 1
        else:
            # several substations in tolerance
            # get their ids
            subset_substation_ids = buses.loc[buses.index[close_nodes], "station_id"]
            # check if all substation_ids are negative (<0)
            all_neg = subset_substation_ids.max() < 0
            # check if at least a substation_id is negative (<0)
            some_neg = subset_substation_ids.min() < 0

            if all_neg:
                # when all substation_ids are negative, then this is a new substation id
                # set the current station_id and increment the counter
                buses.loc[buses.index[close_nodes], "station_id"] = station_id
                station_id += 1
            elif some_neg:
                # otherwise, when at least a substation_id is non-negative, then pick the first value
                # and set it to all the other substations within tolerance
                sub_id = -1
                for substation_id in subset_substation_ids:
                    if substation_id >= 0:
                        sub_id = substation_id
                        break
                buses.loc[buses.index[close_nodes], "station_id"] = sub_id


def set_lines_ids(lines, buses, distance_crs):
    """
    Function to set line buses ids to the closest bus in the list
    """
    # set tqdm options for set lines ids
    tqdm_kwargs_line_ids = dict(
        ascii=False,
        unit=" lines",
        total=lines.shape[0],
        desc="Set line bus ids ",
    )

    # initialization
    lines["bus0"] = -1
    lines["bus1"] = -1

    busesepsg = buses.to_crs(distance_crs)
    linesepsg = lines.to_crs(distance_crs)

    for i, row in tqdm(linesepsg.iterrows(), **tqdm_kwargs_line_ids):

        row["dc"] = row["tag_frequency"] == 0

        # select buses having the voltage level of the current line
        buses_sel = busesepsg[
            (buses["voltage"] == row["voltage"]) & (buses["dc"] == row["dc"])
        ]

        # find the closest node of the bus0 of the line
        bus0_id = buses_sel.geometry.distance(row.geometry.boundary.geoms[0]).idxmin()
        lines.loc[i, "bus0"] = buses.loc[bus0_id, "bus_id"]

        # check if the line starts exactly in the node, otherwise modify the linestring
        distance_bus0 = busesepsg.geometry.loc[bus0_id].distance(
            row.geometry.boundary.geoms[0]
        )
        if distance_bus0 > 0.0:
            # the line does not start in the node, thus modify the linestring
            lines.geometry.loc[i] = linemerge(
                [
                    LineString(
                        [
                            buses.geometry.loc[bus0_id],
                            lines.geometry.loc[i].boundary.geoms[0],
                        ]
                    ),
                    lines.geometry.loc[i],
                ]
            )

        # find the closest node of the bus1 of the line
        bus1_id = buses_sel.geometry.distance(row.geometry.boundary.geoms[1]).idxmin()
        lines.loc[i, "bus1"] = buses.loc[bus1_id, "bus_id"]

        # check if the line ends exactly in the node, otherwise modify the linestring
        distance_bus1 = busesepsg.geometry.loc[bus1_id].distance(
            row.geometry.boundary.geoms[1]
        )
        if distance_bus1 > 0.0:
            # the line does not end in the node, thus modify the linestring
            lines.geometry.loc[i] = linemerge(
                [
                    lines.geometry.loc[i],
                    LineString(
                        [
                            lines.geometry.loc[i].boundary.geoms[1],
                            buses.geometry.loc[bus1_id],
                        ]
                    ),
                ]
            )

    return lines, buses


def merge_stations_same_station_id(
    buses, delta_lon=0.001, delta_lat=0.001, precision=4
):
    """
    Function to merge buses with same voltage and station_id
    This function iterates over all substation ids and creates a bus_id for every substation and voltage level.
    Therefore, a substation with multiple voltage levels is represented with different buses, one per voltage level
    """
    # initialize list of cleaned buses
    buses_clean = []

    # initalize the number of buses
    n_buses = 0

    for g_name, g_value in buses.groupby(by=["station_id"]):

        # average location of the buses having the same station_id
        station_point_x = np.round(g_value.geometry.x.mean(), precision)
        station_point_y = np.round(g_value.geometry.y.mean(), precision)

        # loop for every voltage level in the bus
        # The location of the buses is averaged; in the case of multiple voltage levels for the same station_id,
        # each bus corresponding to a voltage level and each polatity is located at a distance regulated by delta_lon/delta_lat
        v_it = 0
        for v_name, bus_row in g_value.groupby(by=["voltage", "dc"]):

            lon_bus = np.round(station_point_x + v_it * delta_lon, precision)
            lat_bus = np.round(station_point_y + v_it * delta_lat, precision)

            # add the bus
            buses_clean.append(
                [
                    n_buses,  # "bus_id"
                    g_name,  # "station_id"
                    v_name[0],  # "voltage"
                    bus_row["dc"].all(),  # "dc"
                    # bus_row["dc"].all(),  # "dc"
                    "|".join(bus_row["symbol"].unique()),  # "symbol"
                    bus_row["under_construction"].any(),  # "under_construction"
                    "|".join(bus_row["tag_substation"].unique()),  # "tag_substation"
                    bus_row["tag_area"].sum(),  # "tag_area"
                    lon_bus,  # "lon"
                    lat_bus,  # "lat"
                    bus_row["country"].iloc[0],  # "country"
                    Point(
                        lon_bus,
                        lat_bus,
                    ),  # "geometry"
                ]
            )

            # increase counters
            v_it += 1
            n_buses += 1

    # names of the columns
    buses_clean_columns = [
        "bus_id",
        "station_id",
        "voltage",
        "dc",
        "symbol",
        "under_construction",
        "tag_substation",
        "tag_area",
        "lon",
        "lat",
        "country",
        "geometry",
    ]

    return gpd.GeoDataFrame(buses_clean, columns=buses_clean_columns).set_crs(
        crs=buses.crs, inplace=True
    )


def get_ac_frequency(df, fr_col="tag_frequency"):
    """
    # Function to define a default frequency value. Attempts to find the most usual non-zero frequency across the dataframe; 50 Hz is assumed as a back-up value
    """

    # Initialize a default frequency value
    ac_freq_default = 50

    grid_freq_levels = df[fr_col].value_counts(sort=True, dropna=True)
    if not grid_freq_levels.empty:
        # AC lines frequency shouldn't be 0Hz
        ac_freq_levels = grid_freq_levels.loc[
            grid_freq_levels.index.get_level_values(0) != "0"
        ]
        ac_freq_default = ac_freq_levels.index.get_level_values(0)[0]

    return ac_freq_default


def get_transformers(buses, lines):
    """
    Function to create fake transformer lines that connect buses of the same station_id at different voltage
    """

    ac_freq = get_ac_frequency(lines)
    df_transformers = []

    # Transformers should be added between AC buses only
    buses_ac = buses[~buses["dc"]]
    for g_name, g_value in buses_ac.sort_values("voltage", ascending=True).groupby(
        by=["station_id"]
    ):

        # note: by construction there cannot be more that two buses with the same station_id and same voltage
        n_voltages = len(g_value)

        if n_voltages > 1:

            for id in range(0, n_voltages - 1):
                # when g_value has more than one node, it means that there are multiple voltages for the same bus
                geom_trans = LineString(
                    [g_value.geometry.iloc[id], g_value.geometry.iloc[id + 1]]
                )

                df_transformers.append(
                    [
                        f"transf_{g_name}_{id}",  # "line_id"
                        g_value["bus_id"].iloc[id],  # "bus0"
                        g_value["bus_id"].iloc[id + 1],  # "bus1"
                        g_value.voltage.iloc[id],  # "voltage_bus0"
                        g_value.voltage.iloc[id + 1],  # "voltage_bus0"
                        g_value.country.iloc[id],  # "country"
                        geom_trans,  # "geometry"
                    ]
                )

    # name of the columns
    trasf_columns = [
        "line_id",
        "bus0",
        "bus1",
        "voltage_bus0",
        "voltage_bus1",
        "country",
        "geometry",
    ]

    df_transformers = gpd.GeoDataFrame(df_transformers, columns=trasf_columns)
    df_transformers.set_index(lines.index[-1] + df_transformers.index + 1, inplace=True)
    # update line endings
    df_transformers = line_endings_to_bus_conversion(df_transformers)

    return df_transformers


def get_converters(buses, lines):
    """
    Function to create fake converter lines that connect buses of the same station_id of different polarities
    """

    df_converters = []

    for g_name, g_value in buses.sort_values("voltage", ascending=True).groupby(
        by=["station_id"]
    ):

        # note: by construction there cannot be more that two buses with the same station_id and same voltage
        n_voltages = len(g_value)

        # A converter stations should have both AC and DC parts
        if g_value["dc"].any() & ~g_value["dc"].all():

            dc_voltage = g_value[g_value.dc]["voltage"].values

            for u in dc_voltage:
                id_0 = g_value[g_value["dc"] & g_value["voltage"].isin([u])].index[0]

                ac_voltages = g_value[~g_value.dc]["voltage"]
                # A converter is added between a DC nodes and AC one with the closest voltage
                id_1 = ac_voltages.sub(u).abs().idxmin()

                geom_trans = LineString(
                    [g_value.geometry.loc[id_0], g_value.geometry.loc[id_1]]
                )

                df_converters.append(
                    [
                        f"convert_{g_name}_{id_0}",  # "line_id"
                        g_value["bus_id"].loc[id_0],  # "bus0"
                        g_value["bus_id"].loc[id_1],  # "bus1"
                        g_value.voltage.loc[[id_0, id_1]].max(),  # "voltage"
                        1,  # "circuits"
                        0.0,  # "length"
                        False,  # "underground"
                        False,  # "under_construction"
                        "transmission",  # "tag_type"
                        0,  # "tag_frequency"
                        g_value.country.loc[id_0],  # "country"
                        geom_trans,  # "geometry"
                        geom_trans.bounds,  # "bounds"
                        g_value.geometry.loc[id_0],  # "bus_0_coors"
                        g_value.geometry.loc[id_1],  # "bus_1_coors"
                        g_value.geometry.loc[id_0].x,  # "bus0_lon"
                        g_value.geometry.loc[id_0].y,  # "bus0_lat"
                        g_value.geometry.loc[id_1].x,  # "bus1_lon"
                        g_value.geometry.loc[id_1].y,  # "bus1_lat"
                    ]
                )

    # name of the columns
    trasf_columns = [
        "line_id",
        "bus0",
        "bus1",
        "voltage",
        "circuits",
        "length",
        "underground",
        "under_construction",
        "tag_type",
        "tag_frequency",
        "country",
        "geometry",
        "bounds",
        "bus_0_coors",
        "bus_1_coors",
        "bus0_lon",
        "bus0_lat",
        "bus1_lon",
        "bus1_lat",
    ]

    df_converters = gpd.GeoDataFrame(df_converters, columns=trasf_columns)
    df_converters.set_index(lines.index[-1] + df_converters.index + 1, inplace=True)
    # update line endings
    df_converters = line_endings_to_bus_conversion(df_converters)

    return df_converters


def connect_stations_same_station_id(lines, buses):
    """
    Function to create fake links between substations with the same substation_id
    """
    ac_freq = get_ac_frequency(lines)
    station_id_list = buses.station_id.unique()

    add_lines = []
    from shapely.geometry import LineString

    for s_id in station_id_list:
        buses_station_id = buses[buses.station_id == s_id]

        if len(buses_station_id) > 1:
            for b_it in range(1, len(buses_station_id)):
                add_lines.append(
                    [
                        f"link{buses_station_id}_{b_it}",  # "line_id"
                        buses_station_id.index[0],  # "bus0"
                        buses_station_id.index[b_it],  # "bus1"
                        400000,  # "voltage"
                        1,  # "circuits"
                        0.0,  # "length"
                        False,  # "underground"
                        False,  # "under_construction"
                        "transmission",  # "tag_type"
                        ac_freq,  # "tag_frequency"
                        buses_station_id.country.iloc[0],  # "country"
                        LineString(
                            [
                                buses_station_id.geometry.iloc[0],
                                buses_station_id.geometry.iloc[b_it],
                            ]
                        ),  # "geometry"
                        LineString(
                            [
                                buses_station_id.geometry.iloc[0],
                                buses_station_id.geometry.iloc[b_it],
                            ]
                        ).bounds,  # "bounds"
                        buses_station_id.geometry.iloc[0],  # "bus_0_coors"
                        buses_station_id.geometry.iloc[b_it],  # "bus_1_coors"
                        buses_station_id.lon.iloc[0],  # "bus0_lon"
                        buses_station_id.lat.iloc[0],  # "bus0_lat"
                        buses_station_id.lon.iloc[b_it],  # "bus1_lon"
                        buses_station_id.lat.iloc[b_it],  # "bus1_lat"
                    ]
                )

    # name of the columns
    add_lines_columns = [
        "line_id",
        "bus0",
        "bus1",
        "voltage",
        "circuits",
        "length",
        "underground",
        "under_construction",
        "tag_type",
        "tag_frequency",
        "country",
        "geometry",
        "bounds",
        "bus_0_coors",
        "bus_1_coors",
        "bus0_lon",
        "bus0_lat",
        "bus1_lon",
        "bus1_lat",
    ]

    df_add_lines = gpd.GeoDataFrame(pd.concat(add_lines), columns=add_lines_columns)
    lines = pd.concat([lines, df_add_lines], ignore_index=True)

    return lines


def set_lv_substations(buses):
    """
    Function to set what nodes are lv, thereby setting substation_lv
    The current methodology is to set lv nodes to buses where multiple voltage level are found,
    hence when the station_id is duplicated
    """
    # initialize column substation_lv to true
    buses["substation_lv"] = True

    # For each station number with multiple buses make lowest voltage `substation_lv = TRUE`
    bus_with_stations_duplicates = buses[
        buses.station_id.duplicated(keep=False)
    ].sort_values(by=["station_id", "voltage"])
    lv_bus_at_station_duplicates = (
        buses[buses.station_id.duplicated(keep=False)]
        .sort_values(by=["station_id", "voltage"])
        .drop_duplicates(subset=["station_id"])
    )
    # Set all buses with station duplicates "False"
    buses.loc[bus_with_stations_duplicates.index, "substation_lv"] = False
    # Set lv_buses with station duplicates "True"
    buses.loc[lv_bus_at_station_duplicates.index, "substation_lv"] = True

    return buses


# Note tolerance = 0.01 means around 700m
# TODO: the current tolerance is high to avoid an issue in the Nigeria case where line 565939360-1
#       seems to be interconnected to both ends, but at the eastern one, the node is actually not connected
#       another line seems to be exactly touching the node, but from the data point of view it only fly over it.
#       There may be the need to split a line in several segments in the case the line is within tolerance with
#       respect to a node


def merge_stations_lines_by_station_id_and_voltage(
    lines, buses, geo_crs, distance_crs, tol=2000
):
    """
    Function to merge close stations and adapt the line datasets to adhere to the merged dataset

    """

    logger.info(
        "Stage 3a/4: Set substation ids with tolerance of %.2f km" % (tol / 1000)
    )

    # set substation ids
    set_substations_ids(buses, distance_crs, tol=tol)

    logger.info("Stage 3b/4: Merge substations with the same id")

    # merge buses with same station id and voltage
    buses = merge_stations_same_station_id(buses)

    logger.info("Stage 3c/4: Specify the bus ids of the line endings")

    # set the bus ids to the line dataset
    lines, buses = set_lines_ids(lines, buses, distance_crs)

    # drop lines starting and ending in the same node
    lines.drop(lines[lines["bus0"] == lines["bus1"]].index, inplace=True)
    # update line endings
    lines = line_endings_to_bus_conversion(lines)

    # set substation_lv
    set_lv_substations(buses)

    logger.info("Stage 3d/4: Add converters to lines")

    # get converters: currently modelled as lines connecting buses with different polarity
    converters = get_converters(buses, lines)
    # append fake converters
    lines = pd.concat([lines, converters], ignore_index=True)

    # reset index
    lines.reset_index(drop=True, inplace=True)
    # if len(links) > 0:
    #     links.reset_index(drop=True, inplace=True)

    return lines, buses


def create_station_at_equal_bus_locations(
    lines, buses, geo_crs, distance_crs, tol=2000
):
    # V1. Create station_id at same bus location
    # - We saw that buses are not connected exactly at one point, they are
    #   usually connected to a substation "area" (analysed on maps)
    # - Create station_id at exactly the same location might therefore be not
    #   always correct
    # - Though as you can see below, it might be still sometime the case.
    #   Examples are **station 4** (2 lines with the same voltage connect at the
    #   same point) and **station 23** (4 lines with two different voltages connect
    #   at the same point)
    # TODO: Filter out the generator lines - defined as going from generator to
    #       the next station which is connected to a load. Excluding generator
    #       lines make probably sense because they are not transmission expansion
    #       relevant. For now we simplify and include generator lines.

    # If same location/geometry make station
    bus_all = buses

    # set substation ids
    set_substations_ids(buses, distance_crs, tol=tol)

    # set the bus ids to the line dataset
    lines, buses = set_lines_ids(lines, buses, distance_crs)

    # update line endings
    lines = line_endings_to_bus_conversion(lines)

    # For each station number with multiple buses make lowest voltage `substation_lv = TRUE`
    set_lv_substations(bus_all)

    # TRY: Keep only buses that are not duplicated & lv_substation = True
    # TODO: Check if this is necessary. What effect do duplicates have?
    bus_all = bus_all[bus_all["substation_lv"] == True]

    lines = connect_stations_same_station_id(lines, buses)

    return lines, buses


def _split_linestring_by_point(linestring, points):
    """
    Function to split a linestring geometry by multiple inner points

    Parameters
    ----------
    lstring : LineString
        Linestring of the line to be splitted
    points : list
        List of points to split the linestring

    Return
    ------
    list_lines : list
        List of linestring to split the line
    """

    list_linestrings = [linestring]

    for p in points:
        # execute split to all lines and store results
        temp_list = [split(l, p) for l in list_linestrings]
        # nest all geometries
        list_linestrings = [lstring for tval in temp_list for lstring in tval.geoms]

    return list_linestrings


def fix_overpassing_lines(lines, buses, distance_crs, tol=1):
    """
    Function to avoid buses overpassing lines with no connection
    when the bus is within a given tolerance from the line

    Parameters
    ----------
    lines : GeoDataFrame
        Geodataframe of lines
    buses : GeoDataFrame
        Geodataframe of substations
    tol : float
        Tolerance in meters of the distance between the substation and the line
        below which the line will be splitted
    """

    lines_to_add = []  # list of lines to be added
    lines_to_split = []  # list of lines that have been splitted

    lines_epsgmod = lines.to_crs(distance_crs)
    buses_epsgmod = buses.to_crs(distance_crs)

    # set tqdm options for substation ids
    tqdm_kwargs_substation_ids = dict(
        ascii=False,
        unit=" lines",
        total=lines.shape[0],
        desc="Verify lines overpassing nodes ",
    )

    for l in tqdm(lines.index, **tqdm_kwargs_substation_ids):

        # bus indices being within tolerance from the line
        bus_in_tol_epsg = buses_epsgmod[
            buses_epsgmod.geometry.distance(lines_epsgmod.geometry.loc[l]) <= tol
        ]

        # exclude endings of the lines
        bus_in_tol_epsg = bus_in_tol_epsg[
            (
                (
                    bus_in_tol_epsg.geometry.distance(
                        lines_epsgmod.geometry.loc[l].boundary.geoms[0]
                    )
                    > tol
                )
                | (
                    bus_in_tol_epsg.geometry.distance(
                        lines_epsgmod.geometry.loc[l].boundary.geoms[1]
                    )
                    > tol
                )
            )
        ]

        if not bus_in_tol_epsg.empty:
            # add index of line to split
            lines_to_split.append(l)

            buses_locs = buses.geometry.loc[bus_in_tol_epsg.index]

            # get new line geometries
            new_geometries = _split_linestring_by_point(lines.geometry[l], buses_locs)
            n_geoms = len(new_geometries)

            # create temporary copies of the line
            df_append = gpd.GeoDataFrame([lines.loc[l]] * n_geoms)
            # update geometries
            df_append["geometry"] = new_geometries
            # update name of the line
            df_append["line_id"] = [
                str(df_append["line_id"].iloc[0]) + f"_{id}" for id in range(n_geoms)
            ]

            lines_to_add.append(df_append)

    df_to_add = gpd.GeoDataFrame(pd.concat(lines_to_add, ignore_index=True))
    df_to_add.set_crs(lines.crs, inplace=True)
    df_to_add.set_index(lines.index[-1] + df_to_add.index, inplace=True)

    # update length
    df_to_add["length"] = df_to_add.to_crs(distance_crs).geometry.length

    # update line endings
    df_to_add = line_endings_to_bus_conversion(df_to_add)

    # remove original lines
    lines.drop(lines_to_split, inplace=True)

    lines = gpd.GeoDataFrame(
        pd.concat([lines, df_to_add], ignore_index=True).reset_index(drop=True),
        crs=lines.crs,
    )

    return lines, buses


def built_network(inputs, outputs, geo_crs, distance_crs):

    logger.info("Stage 1/5: Read input data")

    substations = gpd.read_file(inputs["substations"])
    lines = gpd.read_file(inputs["lines"])
    generators = read_geojson(inputs["generators"])

    logger.info("Stage 2/5: Add line endings to the substation datasets")

    # Use lines and create bus/line df
    lines = line_endings_to_bus_conversion(lines)
    buses = add_line_endings_tosubstations(substations, lines)

    # Address the overpassing line issue Step 3/5
    if snakemake.config.get("build_osm_network", {}).get(
        "split_overpassing_lines", False
    ):
        tol = snakemake.config["build_osm_network"].get(
            "overpassing_lines_tolerance", 1
        )
        logger.info("Stage 3/5: Avoid nodes overpassing lines: enabled with tolerance")

        lines, buses = fix_overpassing_lines(lines, buses, distance_crs, tol=tol)
    else:
        logger.info("Stage 3/5: Avoid nodes overpassing lines: disabled")

    # METHOD to merge buses with same voltage and within tolerance Step 4/5
    if snakemake.config.get("build_osm_network", {}).get("group_close_buses", False):
        tol = snakemake.config["build_osm_network"].get("group_tolerance_buses", 500)
        logger.info(
            f"Stage 4/5: Aggregate close substations: enabled with tolerance {tol} m"
        )
        lines, buses = merge_stations_lines_by_station_id_and_voltage(
            lines, buses, geo_crs, distance_crs, tol=tol
        )
    else:
        logger.info("Stage 4/5: Aggregate close substations: disabled")

    logger.info("Stage 5/5: Add augmented substation to country with no data")

    country_shapes_fn = snakemake.input.country_shapes
    country_shapes = gpd.read_file(country_shapes_fn).set_index("name")["geometry"]
    input = snakemake.config["countries"]
    country_list = input
    bus_country_list = buses["country"].unique().tolist()

    if len(bus_country_list) != len(country_list):
        no_data_countries = set(country_list).difference(set(bus_country_list))
        no_data_countries_shape = country_shapes[
            country_shapes.index.isin(no_data_countries) == True
        ].reset_index()
        length = len(no_data_countries)
        df = gpd.GeoDataFrame(
            {
                "voltage": [220000] * length,
                "country": no_data_countries_shape["name"],
                "lon": no_data_countries_shape["geometry"].centroid.x,
                "lat": no_data_countries_shape["geometry"].centroid.y,
                "bus_id": np.arange(len(buses) + 1, len(buses) + (length + 1), 1),
                "station_id": [np.nan] * length,
                # All lines for the countries with NA bus data are assumed to be AC
                "dc": [False] * length,
                "under_construction": [False] * length,
                "tag_area": [0.0] * length,
                "symbol": ["substation"] * length,
                "tag_substation": ["transmission"] * length,
                "geometry": no_data_countries_shape["geometry"]
                .to_crs(geo_crs)
                .centroid,
                "substation_lv": [True] * length,
            }
        )
        buses = gpd.GeoDataFrame(
            pd.concat([buses, df], ignore_index=True).reset_index(drop=True),
            crs=buses.crs,
        )

<<<<<<< HEAD
    converters = lines[lines.tag_frequency == 0].reset_index(drop=True)
    lines = lines[lines.tag_frequency != 0].reset_index(drop=True)
    # get transformers: modelled as lines connecting buses with different voltage
    transformers = get_transformers(buses, lines)
=======
    converters = lines[lines.line_id.str.contains("convert")].reset_index(drop=True)
    lines = lines[~lines.line_id.str.contains("convert")].reset_index(drop=True)
>>>>>>> 53ef0248

    logger.info("Save outputs")

    # create clean directory if not already exist
    if not os.path.exists(outputs["lines"]):
        os.makedirs(os.path.dirname(outputs["lines"]), exist_ok=True)

    to_csv_nafix(lines, outputs["lines"])  # Generate CSV
    to_csv_nafix(converters, outputs["converters"])  # Generate CSV
    to_csv_nafix(transformers, outputs["transformers"])  # Generate CSV

    # create clean directory if not already exist
    if not os.path.exists(outputs["substations"]):
        os.makedirs(os.path.dirname(outputs["substations"]), exist_ok=True)
    # Generate CSV
    to_csv_nafix(buses, outputs["substations"])

    return None


if __name__ == "__main__":
    if "snakemake" not in globals():
        from _helpers import mock_snakemake

        os.chdir(os.path.dirname(os.path.abspath(__file__)))
        snakemake = mock_snakemake("build_osm_network")
    configure_logging(snakemake)

    # load default crs
    geo_crs = snakemake.config["crs"]["geo_crs"]
    distance_crs = snakemake.config["crs"]["distance_crs"]

    sets_path_to_root("pypsa-africa")

    built_network(snakemake.input, snakemake.output, geo_crs, distance_crs)<|MERGE_RESOLUTION|>--- conflicted
+++ resolved
@@ -891,15 +891,10 @@
             crs=buses.crs,
         )
 
-<<<<<<< HEAD
-    converters = lines[lines.tag_frequency == 0].reset_index(drop=True)
-    lines = lines[lines.tag_frequency != 0].reset_index(drop=True)
+    converters = lines[lines.line_id.str.contains("convert")].reset_index(drop=True)
+    lines = lines[~lines.line_id.str.contains("convert")].reset_index(drop=True)
     # get transformers: modelled as lines connecting buses with different voltage
     transformers = get_transformers(buses, lines)
-=======
-    converters = lines[lines.line_id.str.contains("convert")].reset_index(drop=True)
-    lines = lines[~lines.line_id.str.contains("convert")].reset_index(drop=True)
->>>>>>> 53ef0248
 
     logger.info("Save outputs")
 
