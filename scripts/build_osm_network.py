--- conflicted
+++ resolved
@@ -614,13 +614,9 @@
 
     # set the bus ids to the line dataset
     lines, buses = set_lines_ids(lines, buses, distance_crs)
-<<<<<<< HEAD
     # the links dataframe can be empty
     if len(links) > 0:    
         links, buses = set_lines_ids(links, buses, distance_crs)    
-=======
-    links, buses = set_lines_ids(links, buses, distance_crs)
->>>>>>> 3655fb99
 
     # drop lines starting and ending in the same node
     lines.drop(lines[lines["bus0"] == lines["bus1"]].index, inplace=True)
