--- conflicted
+++ resolved
@@ -42,11 +42,9 @@
 demand_data:
   update_data: true # if true, the workflow downloads the energy balances data saved in data/demand/unsd/data again. Turn on for the first run.
   base_year: 2019
-<<<<<<< HEAD
+
   other_industries: False # Whether or not to include industries that are not specified. some countries have has exageratted numbers, check carefully.
-=======
-
->>>>>>> 55376721
+
 H2_network: false
 H2_network_limit: 2000 #GWkm
 H2_repurposed_network: false
